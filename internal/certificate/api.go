package certificate

import (
	"embed"
	"encoding/json"
	"fmt"
	"html/template"
	"log"
	"log/slog"
	"math/big"
	"net/http"
	"strconv"
	"time"

	"golang.org/x/crypto/bcrypt"
)

//go:embed templates
var templateFolder embed.FS

var homepageTemplate *template.Template

func init() {
	parsed, err := template.ParseFS(templateFolder, "templates/index.tmpl.html")
	if err != nil {
		log.Fatalf("could not parse the homepage template file: %s", err)
	}
	homepageTemplate = parsed
}

// APIServer handles HTTP requests.
type APIServer struct {
	service *Service
}

// NewAPIServer creates a new API server.
func NewAPIServer(service *Service) *APIServer {
	return &APIServer{service: service}
}

// RegisterHandlers registers the HTTP handlers.
func (s *APIServer) RegisterHandlers() {
	http.HandleFunc("/", s.viewCerts)
	http.HandleFunc("/config", s.viewConfig)
	http.HandleFunc("/kill", s.handleKillSwitch)
	http.HandleFunc("/restart", s.handleRestart)
}

// CertificateView extends Certificate with calculated fields for display
type CertificateView struct {
	Certificate
	NetworkID               uint32
	Height                  uint64
	WillSendAt              time.Time
	Tokens                  []TokenExit
	BridgeExitCount         int
	ImportedBridgeExitCount int
	PrettyMetadata          string
	FullPrettyMetadata      string
	HasFullMetadata         bool
}

type TokenExit struct {
	TokenAddress    string
	Amount          *big.Int
	AmountFormatted string
}

// prettyPrintJSON pretty-prints JSON data with indentation
func prettyPrintJSON(jsonStr string) string {
	var data interface{}
	if err := json.Unmarshal([]byte(jsonStr), &data); err != nil {
		return jsonStr // Return original if parsing fails
	}

	pretty, err := json.MarshalIndent(data, "", "  ")
	if err != nil {
		return jsonStr // Return original if formatting fails
	}

	return string(pretty)
}

// truncateJSON creates a smart truncated version of JSON, showing key structure
func truncateJSON(data map[string]interface{}, maxLines int) (string, bool) {
	// Create a summary version with counts for arrays
	summary := make(map[string]interface{})
	lineCount := 0

	for key, value := range data {
		if lineCount >= maxLines {
			summary["..."] = "more fields truncated"
			break
		}

		switch v := value.(type) {
		case []interface{}:
			if len(v) > 0 {
				summary[key+"_count"] = len(v)
				// Show first item as example if it's not too large
				if len(v) > 0 && lineCount < maxLines-2 {
					summary[key+"_example"] = v[0]
				}
				lineCount += 2
			} else {
				summary[key] = v
				lineCount++
			}
		case map[string]interface{}:
			// For nested objects, just show keys
			keys := make([]string, 0, len(v))
			for k := range v {
				keys = append(keys, k)
			}
			summary[key+"_keys"] = keys
			lineCount++
		default:
			summary[key] = value
			lineCount++
		}
	}

	summaryJSON, _ := json.MarshalIndent(summary, "", "  ")
	return string(summaryJSON), lineCount < len(data)
}

// formatAmount converts wei to a human-readable format with units
func formatAmount(wei *big.Int) string {
	if wei == nil {
		return "0 wei"
	}

	// Define unit thresholds
	oneGwei := big.NewInt(1e9)       // 1 Gwei = 10^9 wei
	thousandGwei := big.NewInt(1e12) // 1000 Gwei = 10^12 wei (0.001 ETH)
	oneEth := big.NewInt(1e18)       // 1 ETH = 10^18 wei

	// For very small amounts, show in wei
	if wei.Cmp(oneGwei) < 0 {
		return fmt.Sprintf("%s wei", wei.String())
	}

	// For medium amounts (less than 1000 Gwei), show in Gwei
	if wei.Cmp(thousandGwei) < 0 {
		gwei := new(big.Float).SetInt(wei)
		gwei.Quo(gwei, new(big.Float).SetInt(oneGwei))
		return fmt.Sprintf("%.3f Gwei", gwei)
	}

	// For large amounts (1000 Gwei or more), show in ETH
	eth := new(big.Float).SetInt(wei)
	eth.Quo(eth, new(big.Float).SetInt(oneEth))
	return fmt.Sprintf("%.6f ETH", eth)
}

// formatDuration converts seconds to human-readable duration
func formatDuration(seconds int) string {
	duration := time.Duration(seconds) * time.Second
	return duration.String()
}

type CertificateData struct {
	Config          Config                `json:"config"`
	SchedulerActive bool                  `json:"scheduler_active"`
	ChainTotals     map[uint32]*ChainInfo `json:"chain_totals"`
	Certificates    []CertificateView     `json:"certificates"`
}

type Config struct {
	DelayHours  string `json:"delay_hours"`
	Delay       string `json:"delay"`
	CurrentTime string `json:"current_time"`
}

type ChainInfo struct {
	TotalAmount string `json:"total_amount"`
	CertCount   int    `json:"cert_count"`
}

func (s *APIServer) viewCerts(w http.ResponseWriter, r *http.Request) {
	// lets check for an api key here
	apiKey := r.URL.Query().Get("key")
	if apiKey == "" {
		slog.Error("missing API key")
		http.Error(w, "missing API key", http.StatusUnauthorized)
		return
	}

	// check if the api key is valid
	storedKey, err := s.service.db.GetCredential("data_key")
	if err != nil {
		slog.Error("error retrieving data key", "err", err)
		http.Error(w, "internal server error", http.StatusInternalServerError)
		return
	}

	err = bcrypt.CompareHashAndPassword([]byte(storedKey), []byte(apiKey))
	if err != nil {
		slog.Error("invalid API key", "err", err)
		http.Error(w, "invalid API key", http.StatusUnauthorized)
		return
	}

	data, err := s.loadCertificateData()
	if err != nil {
		slog.Error("failed to load certificate data", "err", err)
		http.Error(w, "internal server error", http.StatusInternalServerError)
		return
	}

	// lets check what kind of content we should return here
	contentType := r.Header.Get("Accept")

	switch contentType {
	case "application/json":
		w.Header().Set("Content-Type", "application/json")
		if err := json.NewEncoder(w).Encode(data); err != nil {
			slog.Error("failed to encode certificate data", "err", err)
			http.Error(w, "internal server error", http.StatusInternalServerError)
		}
	default:
		err = homepageTemplate.Execute(w, data)
		if err != nil {
			http.Error(w, fmt.Sprintf("failed to execute template: %v", err), http.StatusInternalServerError)
		}
	}
}

func (s *APIServer) loadCertificateData() (CertificateData, error) {
	schedulerActive, err := s.service.db.GetSchedulerStatus()
	if err != nil {
		slog.Error("failed to get scheduler status", "err", err)
		schedulerActive = true // Default to active if error
	}

	delayStr, err := s.service.GetConfigValue("delay_seconds")
	if err != nil {
		return CertificateData{}, err
	}
	delaySeconds, _ := strconv.Atoi(delayStr)
	delayDuration := time.Duration(delaySeconds) * time.Second

<<<<<<< HEAD
	certs, err := s.service.GetCertificates()
	if err != nil {
		slog.Error("failed to get certificates", "err", err)
		return CertificateData{}, err
=======
	// Track chain totals for pending certificates
	type ChainInfo struct {
		TotalAmount    *big.Int
		FormattedTotal string
		CertCount      int
>>>>>>> 1e5f1d9c
	}

	chainTotals := make(map[uint32]*ChainInfo)

	// Create views with calculated fields
	certViews := make([]CertificateView, 0, len(certs))
	for _, cert := range certs {
		view := CertificateView{
			Certificate: cert,
			WillSendAt:  cert.ReceivedAt.Add(delayDuration),
		}

		// Parse metadata to extract fields
		if cert.Metadata != "" {
			// Pretty print the full metadata
			view.FullPrettyMetadata = prettyPrintJSON(cert.Metadata)

			var meta map[string]interface{}
			if err := json.Unmarshal([]byte(cert.Metadata), &meta); err == nil {
				// Extract basic fields
				if networkID, ok := meta["network_id"].(float64); ok {
					view.NetworkID = uint32(networkID)
				}
				if height, ok := meta["height"].(float64); ok {
					view.Height = uint64(height)
				}

				// Calculate total amount from bridge exits and imported bridge exits
				tokenTotals := make(map[string]*TokenExit)

				// Count and sum bridge exits
				if bridgeExits, ok := meta["bridge_exits"].([]interface{}); ok {
					view.BridgeExitCount = len(bridgeExits)
					for _, be := range bridgeExits {
						if beMap, ok := be.(map[string]interface{}); ok {
							token := ""
							if tokenAddress, ok := beMap["token_address"].(string); ok {
								token = tokenAddress
							}
							if amountStr, ok := beMap["amount"].(string); ok {
								if amount, err := strconv.ParseUint(amountStr, 10, 64); err == nil {
									asBig := big.NewInt(0).SetUint64(amount)
									if t, ok := tokenTotals[token]; !ok {
										tokenTotals[token] = &TokenExit{TokenAddress: token, Amount: asBig, AmountFormatted: formatAmount(asBig)}
									} else {
										t.Amount.Add(t.Amount, asBig)
										t.AmountFormatted = formatAmount(t.Amount)
									}
								}
							}
						}
					}
				}
				if beCount, ok := meta["bridge_exits_count"].(float64); ok {
					view.BridgeExitCount = int(beCount)
				}

				// Count and sum imported bridge exits
				if importedExits, ok := meta["imported_bridge_exits"].([]interface{}); ok {
					view.ImportedBridgeExitCount = len(importedExits)
					for _, ibe := range importedExits {
						if ibeMap, ok := ibe.(map[string]interface{}); ok {
							token := ""
							if tokenAddress, ok := ibeMap["token_address"].(string); ok {
								token = tokenAddress
							}
							if amountStr, ok := ibeMap["amount"].(string); ok {
								if amount, err := strconv.ParseUint(amountStr, 10, 64); err == nil {
									asBig := big.NewInt(0).SetUint64(amount)
									if t, ok := tokenTotals[token]; !ok {
										tokenTotals[token] = &TokenExit{TokenAddress: token, Amount: asBig, AmountFormatted: formatAmount(asBig)}
									} else {
										t.Amount.Add(t.Amount, asBig)
										t.AmountFormatted = formatAmount(t.Amount)
									}
								}
							}
						}
					}
				}
				if ibeCount, ok := meta["imported_bridge_exits_count"].(float64); ok {
					view.ImportedBridgeExitCount = int(ibeCount)
				}

				view.Tokens = make([]TokenExit, 0)
				for _, t := range tokenTotals {
					view.Tokens = append(view.Tokens, *t)
				}

				// Create truncated version for display
				truncated, wasTruncated := truncateJSON(meta, 8)
				view.PrettyMetadata = truncated
				view.HasFullMetadata = wasTruncated || len(view.FullPrettyMetadata) > 500

				// Add to chain totals if this is a pending certificate
				if !cert.ProcessedAt.Valid && view.NetworkID > 0 {
					if chainTotals[view.NetworkID] == nil {
						chainTotals[view.NetworkID] = &ChainInfo{TotalAmount: big.NewInt(0), CertCount: 0}
					}
					chainInfo := chainTotals[view.NetworkID]
					chainInfo.CertCount++

					// Parse and add to total
					for _, t := range tokenTotals {
						chainInfo.TotalAmount.Add(chainInfo.TotalAmount, t.Amount)
					}
				}
			} else {
				// If parsing fails, just show the raw metadata
				view.PrettyMetadata = cert.Metadata
			}
		}

		certViews = append(certViews, view)
	}

	// Format chain totals after accumulation
	for _, info := range chainTotals {
		info.FormattedTotal = formatAmount(info.TotalAmount)
	}

	// Prepare template data
	data := CertificateData{
		Config: Config{
			DelayHours:  delayStr, // Keep for backward compatibility in template
			Delay:       formatDuration(delaySeconds),
			CurrentTime: time.Now().Format("2006-01-02 15:04:05"),
		},
		SchedulerActive: schedulerActive,
		ChainTotals:     chainTotals,
		Certificates:    certViews,
	}

	return data, nil
}

func (s *APIServer) viewConfig(w http.ResponseWriter, r *http.Request) {
	delay, err := s.service.GetConfigValue("delay_seconds")
	if err != nil {
		http.Error(w, fmt.Sprintf("failed to get config: %v", err), http.StatusInternalServerError)
		return
	}

	config := map[string]string{"delay_seconds": delay}

	w.Header().Set("Content-Type", "application/json")
	if err := json.NewEncoder(w).Encode(config); err != nil {
		http.Error(w, fmt.Sprintf("failed to encode config: %v", err), http.StatusInternalServerError)
	}
}

// handleKillSwitch handles the kill switch endpoint
func (s *APIServer) handleKillSwitch(w http.ResponseWriter, r *http.Request) {
	if r.Method != http.MethodPost {
		http.Error(w, "method not allowed", http.StatusMethodNotAllowed)
		return
	}

	// Get the API key from query parameter
	apiKey := r.URL.Query().Get("key")
	if apiKey == "" {
		http.Error(w, "missing API key", http.StatusUnauthorized)
		return
	}

	// Check if the API key matches the stored kill switch key
	storedKey, err := s.service.db.GetCredential("kill_switch_api_key")
	if err != nil {
		slog.Error("retrieving kill switch API key", "err", err)
		http.Error(w, "internal server error", http.StatusInternalServerError)
		return
	}

	err = bcrypt.CompareHashAndPassword([]byte(storedKey), []byte(apiKey))
	if err != nil {
		slog.Error("generating hashed kill switch API key", "err", err)
		http.Error(w, "internal server error", http.StatusInternalServerError)
		return
	}

	// Record the kill attempt
	if err := s.service.db.RecordKillSwitchAttempt("kill"); err != nil {
		slog.Error("error recording kill switch attempt", "err", err)
	}

	// Clean up old attempts (older than 5 minutes)
	if err := s.service.db.CleanupOldKillSwitchAttempts(5 * time.Minute); err != nil {
		slog.Error("error cleaning up old kill switch attempts", "err", err)
	}

	// Check if we have 3 attempts in the last minute
	count, err := s.service.db.GetRecentKillSwitchAttempts("kill", time.Minute)
	if err != nil {
		slog.Error("error checking recent kill switch attempts", "err", err)
		http.Error(w, "internal server error", http.StatusInternalServerError)
		return
	}

	if count >= 3 {
		// Kill the scheduler
		if err := s.service.db.SetSchedulerStatus(false); err != nil {
			slog.Error("setting scheduler status", "err", err)
			http.Error(w, "failed to kill scheduler", http.StatusInternalServerError)
			return
		}

		slog.Info("kill switch activated - scheduler stopped")
		w.Header().Set("Content-Type", "application/json")
		if err := json.NewEncoder(w).Encode(map[string]string{
			"status":  "killing scheduler",
			"message": "Scheduler has been stopped",
		}); err != nil {
			slog.Error("encoding kill switch response", "err", err)
			http.Error(w, "internal server error", http.StatusInternalServerError)
		}
		return
	}

	// Not enough attempts yet
	attemptsRemaining := 3 - count
	w.Header().Set("Content-Type", "application/json")
	if err := json.NewEncoder(w).Encode(map[string]interface{}{
		"status":             "attempt recorded",
		"attempts":           count,
		"attempts_remaining": attemptsRemaining,
		"message":            fmt.Sprintf("Need %d more attempts within 1 minute to kill scheduler", attemptsRemaining),
	}); err != nil {
		slog.Error("encoding kill switch response", "err", err)
		http.Error(w, "internal server error", http.StatusInternalServerError)
	}
}

// handleRestart handles the restart endpoint
func (s *APIServer) handleRestart(w http.ResponseWriter, r *http.Request) {
	if r.Method != http.MethodPost {
		http.Error(w, "Method not allowed", http.StatusMethodNotAllowed)
		return
	}

	// Get the API key from query parameter
	apiKey := r.URL.Query().Get("key")
	if apiKey == "" {
		http.Error(w, "Missing API key", http.StatusUnauthorized)
		return
	}

	// Check if the API key matches the stored restart key
	storedKey, err := s.service.db.GetCredential("kill_restart_api_key")
	if err != nil {
		slog.Error("error retrieving restart API key", "err", err)
		http.Error(w, "internal server error", http.StatusInternalServerError)
		return
	}

	err = bcrypt.CompareHashAndPassword([]byte(storedKey), []byte(apiKey))
	if err != nil {
		slog.Error("error generating hashed restart API key", "err", err)
		http.Error(w, "internal server error", http.StatusInternalServerError)
		return
	}

	// Record the restart attempt
	if err := s.service.db.RecordKillSwitchAttempt("restart"); err != nil {
		slog.Error("recording restart attempt", "err", err)
	}

	// Clean up old attempts (older than 5 minutes)
	if err := s.service.db.CleanupOldKillSwitchAttempts(5 * time.Minute); err != nil {
		slog.Error("cleaning up old restart attempts", "err", err)
	}

	// Check if we have 3 attempts in the last minute
	count, err := s.service.db.GetRecentKillSwitchAttempts("restart", time.Minute)
	if err != nil {
		slog.Error("checking recent restart attempts", "err", err)
		http.Error(w, "internal server error", http.StatusInternalServerError)
		return
	}

	if count >= 3 {
		// Restart the scheduler
		if err := s.service.db.SetSchedulerStatus(true); err != nil {
			slog.Error("setting scheduler status", "err", err)
			http.Error(w, "failed to restart scheduler", http.StatusInternalServerError)
			return
		}

		slog.Info("scheduler restarted via restart endpoint")
		w.Header().Set("Content-Type", "application/json")
		if err := json.NewEncoder(w).Encode(map[string]string{
			"status":  "restarting scheduler",
			"message": "Scheduler has been restarted",
		}); err != nil {
			slog.Error("encoding restart response", "err", err)
			http.Error(w, "internal server error", http.StatusInternalServerError)
		}
		return
	}

	// Not enough attempts yet
	attemptsRemaining := 3 - count
	w.Header().Set("Content-Type", "application/json")
	if err := json.NewEncoder(w).Encode(map[string]interface{}{
		"status":             "attempt recorded",
		"attempts":           count,
		"attempts_remaining": attemptsRemaining,
		"message":            fmt.Sprintf("Need %d more attempts within 1 minute to restart scheduler", attemptsRemaining),
	}); err != nil {
		slog.Error("encoding restart response", "err", err)
		http.Error(w, "internal server error", http.StatusInternalServerError)
	}
}<|MERGE_RESOLUTION|>--- conflicted
+++ resolved
@@ -173,8 +173,9 @@
 }
 
 type ChainInfo struct {
-	TotalAmount string `json:"total_amount"`
-	CertCount   int    `json:"cert_count"`
+	TotalAmount    *big.Int `json:"total_amount"`
+	FormattedTotal string   `json:"formatted_total"`
+	CertCount      int      `json:"cert_count"`
 }
 
 func (s *APIServer) viewCerts(w http.ResponseWriter, r *http.Request) {
@@ -240,18 +241,10 @@
 	delaySeconds, _ := strconv.Atoi(delayStr)
 	delayDuration := time.Duration(delaySeconds) * time.Second
 
-<<<<<<< HEAD
 	certs, err := s.service.GetCertificates()
 	if err != nil {
 		slog.Error("failed to get certificates", "err", err)
 		return CertificateData{}, err
-=======
-	// Track chain totals for pending certificates
-	type ChainInfo struct {
-		TotalAmount    *big.Int
-		FormattedTotal string
-		CertCount      int
->>>>>>> 1e5f1d9c
 	}
 
 	chainTotals := make(map[uint32]*ChainInfo)
