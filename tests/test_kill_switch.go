package main

import (
	"context"
	"fmt"
	"net"
	"net/http"
	"os"
	"os/exec"
	"strings"
	"syscall"
	"time"
	"log"

	"google.golang.org/grpc"
	"google.golang.org/grpc/credentials/insecure"

	interopv1 "github.com/gateway-fm/agg-certificate-proxy/pkg/proto/agglayer/interop/types/v1"
	typesv1 "github.com/gateway-fm/agg-certificate-proxy/pkg/proto/agglayer/node/types/v1"
	v1 "github.com/gateway-fm/agg-certificate-proxy/pkg/proto/agglayer/node/v1"
)

// max returns the maximum of two integers
func max(a, b int) int {
	if a > b {
		return a
	}
	return b
}

// runKillSwitchTest runs the comprehensive kill switch test
func runKillSwitchTest() {
	fmt.Println("===========================================")
	fmt.Println("AggLayer Certificate Proxy Kill Switch Test")
	fmt.Println("===========================================")
	fmt.Println()

	// Clean up any stale processes before starting
	fmt.Println("Cleaning up any existing processes...")
	exec.Command("pkill", "-f", "mock_receiver").Run()
	exec.Command("pkill", "-f", "proxy").Run()
	time.Sleep(500 * time.Millisecond)

	// Configuration - use 127.0.0.1 to force IPv4
	proxyAddr := "127.0.0.1:50051"
	httpAddr := "http://127.0.0.1:8080"
	mockReceiverPort := "50052"
	killKey := "test-kill-key"
	restartKey := "test-restart-key"
	dbFile := "kill-switch-test.db"
	logFile := "kill-switch-test.log"

	// Cleanup function
	cleanup := func() {
		fmt.Println("\nCleaning up...")
		os.Remove(dbFile)
		os.Remove(logFile)
		os.Remove("mock-receiver.log")
	}
	defer cleanup()

	// Start mock receiver
	fmt.Println("Step 1: Starting mock receiver...")
	mockCmd, err := startMockReceiver(mockReceiverPort)
	if err != nil {
		log.Fatalf("Failed to start mock receiver: %v", err)
	}
	defer mockCmd.Process.Kill()

	// Wait for mock receiver to be ready
	receiverReady := false
	for i := 0; i < 10; i++ {
		time.Sleep(500 * time.Millisecond)
		// Check if receiver is actually listening
		conn, err := net.Dial("tcp", "127.0.0.1:"+mockReceiverPort)
		if err == nil {
			conn.Close()
			receiverReady = true
			fmt.Println("Mock receiver is ready!")
			break
		}
		fmt.Printf("  Waiting for receiver... (%d/10) - %v\n", i+1, err)
	}

	if !receiverReady {
		// Check if process is still running
		if mockCmd.Process != nil {
			if err := mockCmd.Process.Signal(syscall.Signal(0)); err != nil {
				fmt.Printf("Mock receiver process died: %v\n", err)
			}
		}
		log.Fatalf("Mock receiver failed to start on port %s", mockReceiverPort)
	}

	// Check if proxy exists
	proxyPath := "./proxy"
	if _, err := os.Stat(proxyPath); os.IsNotExist(err) {
		log.Fatalf("Proxy binary not found at %s. Please build it first: go build -o proxy cmd/proxy/main.go", proxyPath)
	}

	// Start proxy with test configuration
	fmt.Println("Step 2: Starting certificate proxy with short delays...")
	proxyCmd := exec.Command(proxyPath,
		"--db", dbFile,
		"--http", ":8080",
		"--grpc", ":50051",
		"--kill-switch-api-key", killKey,
		"--kill-restart-api-key", restartKey,
		"--delay", "5s",
		"--scheduler-interval", "2s",
		"--aggsender-addr", "127.0.0.1:"+mockReceiverPort,
		"--delayed-chains", "1,137",
	)

	proxyLogFile, err := os.Create(logFile)
	if err != nil {
		log.Fatalf("Failed to create log file: %v", err)
	}
	defer proxyLogFile.Close()

	proxyCmd.Stdout = proxyLogFile
	proxyCmd.Stderr = proxyLogFile

	if err := proxyCmd.Start(); err != nil {
		log.Fatalf("Failed to start proxy: %v", err)
	}
	defer proxyCmd.Process.Kill()

	// Wait for proxy to start and verify it's ready
	fmt.Println("Waiting for proxy to start...")
	ready := false
	grpcReady := false
	for i := 0; i < 10; i++ {
		time.Sleep(1 * time.Second)

		// Check HTTP endpoint
		resp, err := http.Get(httpAddr + "/")
		if err == nil {
			resp.Body.Close()
			ready = true
		}

		// Check gRPC endpoint
		conn, err := grpc.Dial(proxyAddr, grpc.WithTransportCredentials(insecure.NewCredentials()))
		if err == nil {
			conn.Close()
			grpcReady = true
		}

		if ready && grpcReady {
			fmt.Println("Proxy is ready!")
			break
		}
		fmt.Printf("  Waiting... (%d/10) HTTP:%v gRPC:%v\n", i+1, ready, grpcReady)
	}

	if !ready || !grpcReady {
		// Check the log file for errors
		logContent, _ := os.ReadFile(logFile)
		fmt.Printf("Proxy failed to start. Log content:\n%s\n", string(logContent))
		log.Fatalf("Proxy did not start within 10 seconds (HTTP ready: %v, gRPC ready: %v)", ready, grpcReady)
	}

	// Submit test certificates
	fmt.Println("Step 3: Submitting test certificates to delayed chains...")
	if err := submitTestCertificate(proxyAddr, 1, 100); err != nil {
		fmt.Printf("  ❌ Failed to submit certificate for chain 1: %v\n", err)
		// Show proxy log for debugging
		proxyLog, _ := os.ReadFile(logFile)
		fmt.Printf("\nProxy log:\n%s\n", string(proxyLog[max(0, len(proxyLog)-2000):]))
		log.Fatalf("Test failed: Could not submit certificate")
	}
	if err := submitTestCertificate(proxyAddr, 137, 200); err != nil {
		fmt.Printf("  ❌ Failed to submit certificate for chain 137: %v\n", err)
		log.Fatalf("Test failed: Could not submit certificate")
	}
	if err := submitTestCertificate(proxyAddr, 10, 300); err != nil {
		fmt.Printf("  ❌ Failed to submit certificate for chain 10: %v\n", err)
		log.Fatalf("Test failed: Could not submit certificate")
	}

	// Wait to verify non-delayed certificate goes through
	fmt.Println("Step 4: Waiting to verify non-delayed certificate...")
	time.Sleep(5 * time.Second) // Give more time for certificate to be processed

	// Check mock receiver log - should only have chain 10
	receiverLog, err := os.ReadFile("mock-receiver.log")
	if err != nil {
		fmt.Printf("❌ ERROR: Failed to read receiver log: %v\n", err)
	} else if len(receiverLog) == 0 {
		fmt.Println("❌ ERROR: No certificates received (expected chain 10)")
		// Let's check the proxy log for clues
		proxyLog, _ := os.ReadFile(logFile)
		fmt.Printf("\nProxy log tail:\n%s\n", string(proxyLog[max(0, len(proxyLog)-1000):]))
	} else {
		fmt.Println("✅ Non-delayed certificate (chain 10) sent immediately")
		fmt.Printf("   Receiver log: %s", string(receiverLog))
	}

	// Activate kill switch
	fmt.Println("\nStep 5: Activating kill switch (3 calls required)...")
	for i := 1; i <= 3; i++ {
		fmt.Printf("  Kill switch call %d/3...", i)
		resp, err := http.Post(httpAddr+"/kill?key="+killKey, "text/plain", nil)
		if err != nil {
			fmt.Printf(" ERROR: %v\n", err)
		} else {
			fmt.Printf(" Status: %s\n", resp.Status)
			resp.Body.Close()
		}
		time.Sleep(500 * time.Millisecond)
	}

	// Check scheduler status
	fmt.Println("\nStep 6: Verifying scheduler status...")
	if status := checkSchedulerStatus(httpAddr); status {
		fmt.Println("❌ ERROR: Scheduler still active after kill switch")
	} else {
		fmt.Println("✅ Scheduler stopped successfully")
	}

	// Wait for delay period to pass
	fmt.Println("\nStep 7: Waiting for delay period (certificates should NOT be sent)...")
	time.Sleep(6 * time.Second)

	// Clear receiver log and check
	os.WriteFile("mock-receiver.log", []byte{}, 0644)
	time.Sleep(2 * time.Second)

	receiverLog, _ = os.ReadFile("mock-receiver.log")
	if len(receiverLog) > 0 {
		fmt.Println("❌ ERROR: Certificates were sent despite kill switch!")
	} else {
		fmt.Println("✅ Kill switch prevented certificate sending")
	}

	// Restart proxy to test persistence
	fmt.Println("\nStep 8: Restarting proxy to test kill switch persistence...")
	proxyCmd.Process.Kill()
	time.Sleep(1 * time.Second)

	// Start proxy again
	proxyCmd = exec.Command(proxyPath,
		"--db", dbFile,
		"--http", ":8080",
		"--grpc", ":50051",
		"--kill-switch-api-key", killKey,
		"--kill-restart-api-key", restartKey,
		"--delay", "5s",
		"--scheduler-interval", "2s",
		"--aggsender-addr", "127.0.0.1:"+mockReceiverPort,
		"--delayed-chains", "1,137",
	)
	proxyCmd.Stdout = proxyLogFile
	proxyCmd.Stderr = proxyLogFile

	if err := proxyCmd.Start(); err != nil {
		log.Fatalf("Failed to restart proxy: %v", err)
	}
	defer proxyCmd.Process.Kill()

	// Wait for proxy to restart and verify it's ready
	fmt.Println("Waiting for proxy to restart...")
	ready = false
	for i := 0; i < 10; i++ {
		time.Sleep(1 * time.Second)
		resp, err := http.Get(httpAddr + "/")
		if err == nil {
			resp.Body.Close()
			ready = true
			fmt.Println("Proxy restarted successfully!")
			break
		}
		fmt.Printf("  Waiting... (%d/10)\n", i+1)
	}

	if !ready {
		logContent, _ := os.ReadFile(logFile)
		fmt.Printf("Proxy failed to restart. Log content:\n%s\n", string(logContent))
		log.Fatalf("Proxy did not restart within 10 seconds")
	}

	// Submit more certificates
	fmt.Println("Step 9: Submitting more certificates after restart...")
	if err := submitTestCertificate(proxyAddr, 1, 400); err != nil {
		fmt.Printf("  ❌ Failed to submit certificate for chain 1: %v\n", err)
		log.Fatalf("Test failed: Could not submit certificate after restart")
	}
	if err := submitTestCertificate(proxyAddr, 137, 500); err != nil {
		fmt.Printf("  ❌ Failed to submit certificate for chain 137: %v\n", err)
		log.Fatalf("Test failed: Could not submit certificate after restart")
	}

	// Wait and verify they're still blocked
	fmt.Println("Step 10: Waiting to verify kill switch persisted...")
	time.Sleep(6 * time.Second)

	os.WriteFile("mock-receiver.log", []byte{}, 0644)
	time.Sleep(2 * time.Second)

	receiverLog, _ = os.ReadFile("mock-receiver.log")
	if len(receiverLog) > 0 {
		fmt.Println("❌ ERROR: Kill switch did not persist across restart!")
	} else {
		fmt.Println("✅ Kill switch persisted across restart")
	}

	// Reactivate scheduler
	fmt.Println("\nStep 11: Reactivating scheduler (3 calls required)...")
	for i := 1; i <= 3; i++ {
		fmt.Printf("  Restart call %d/3...", i)
		resp, err := http.Post(httpAddr+"/restart?key="+restartKey, "text/plain", nil)
		if err != nil {
			fmt.Printf(" ERROR: %v\n", err)
		} else {
			fmt.Printf(" Status: %s\n", resp.Status)
			resp.Body.Close()
		}
		time.Sleep(500 * time.Millisecond)
	}

	// Verify scheduler is active
	if status := checkSchedulerStatus(httpAddr); !status {
		fmt.Println("❌ ERROR: Scheduler still stopped after restart")
	} else {
		fmt.Println("✅ Scheduler reactivated successfully")
	}

	// Wait for certificates to be sent
	fmt.Println("\nStep 12: Waiting for accumulated certificates to be sent...")
	time.Sleep(5 * time.Second)

	receiverLog, _ = os.ReadFile("mock-receiver.log")
	if len(receiverLog) == 0 {
		fmt.Println("❌ ERROR: Certificates were not sent after reactivation")
	} else {
		fmt.Println("✅ Accumulated certificates sent after reactivation")
		fmt.Printf("   Received %d bytes of certificate data\n", len(receiverLog))
	}

	fmt.Println("\n===========================================")
	fmt.Println("Kill Switch Test Complete!")
	fmt.Println("===========================================")
}

// startMockReceiver starts a mock aggsender for testing
func startMockReceiver(port string) (*exec.Cmd, error) {
<<<<<<< HEAD
	// Create a simple receiver that logs to file
	receiverCode := `
package main

import (
	"context"
	"fmt"
	"log/slog"
	"log"
	"net"
	"os"
	"time"
	
	"google.golang.org/grpc"
	
	interopv1 "github.com/gateway-fm/agg-certificate-proxy/pkg/proto/agglayer/interop/types/v1"
	typesv1 "github.com/gateway-fm/agg-certificate-proxy/pkg/proto/agglayer/node/types/v1"
	v1 "github.com/gateway-fm/agg-certificate-proxy/pkg/proto/agglayer/node/v1"
)

type mockServer struct {
	v1.UnimplementedCertificateSubmissionServiceServer
	logFile *os.File
}

func (s *mockServer) SubmitCertificate(ctx context.Context, req *v1.SubmitCertificateRequest) (*v1.SubmitCertificateResponse, error) {
	timestamp := time.Now().Format("2006-01-02 15:04:05")
	networkID := uint32(0)
	if req.Certificate != nil {
		networkID = req.Certificate.NetworkId
	}
	
	logMsg := fmt.Sprintf("[%%s] RECEIVED CERTIFICATE for network %%d\n", timestamp, networkID)
	s.logFile.WriteString(logMsg)
	s.logFile.Sync()
	slog.Info(logMsg)
	
	// Return a mock response
	return &v1.SubmitCertificateResponse{
		CertificateId: &typesv1.CertificateId{
			Value: &interopv1.FixedBytes32{Value: []byte{1, 2, 3, 4}},
		},
	}, nil
}

func main() {
	// Clear the log file at startup
	os.WriteFile("mock-receiver.log", []byte{}, 0644)
	
	logFile, err := os.OpenFile("mock-receiver.log", os.O_CREATE|os.O_WRONLY|os.O_APPEND, 0644)
	if err != nil {
		log.Fatal("Failed to open log file: ", err)
	}
	defer logFile.Close()
	
	lis, err := net.Listen("tcp", "127.0.0.1:%s")
	if err != nil {
		log.Fatal("Failed to listen: ", err)
	}
	
	s := grpc.NewServer()
	v1.RegisterCertificateSubmissionServiceServer(s, &mockServer{logFile: logFile})
	
	slog.Info("mock receiver started")
	if err := s.Serve(lis); err != nil {
		log.Fatal("Failed to serve: ", err)
	}
}
`
	// Write receiver code to temp file
	tmpFile := "mock_receiver_temp.go"
	receiverCode = fmt.Sprintf(receiverCode, port)
	os.WriteFile(tmpFile, []byte(receiverCode), 0644)

	// Build and run
	buildCmd := exec.Command("go", "build", "-o", "mock_receiver", tmpFile)
	buildOut, err := buildCmd.CombinedOutput()
	if err != nil {
		return nil, fmt.Errorf("failed to build mock receiver: %v\nOutput: %s", err, string(buildOut))
=======
	// Build the receiver if it doesn't exist
	receiverBinary := "./receiver/receiver"
	if _, err := os.Stat(receiverBinary); os.IsNotExist(err) {
		buildCmd := exec.Command("go", "build", "-o", receiverBinary, "./receiver/main.go")
		buildOut, err := buildCmd.CombinedOutput()
		if err != nil {
			return nil, fmt.Errorf("failed to build mock receiver: %v\nOutput: %s", err, string(buildOut))
		}
>>>>>>> 838da2a6
	}

	// Run the receiver with specified port
	cmd := exec.Command(receiverBinary, "-port", port, "-log", "mock-receiver.log")
	cmd.Stdout = os.Stdout
	cmd.Stderr = os.Stderr

	if err := cmd.Start(); err != nil {
		return nil, fmt.Errorf("failed to start mock receiver: %v", err)
	}

	// Give it a moment to start and check if it's still running
	time.Sleep(100 * time.Millisecond)
	if err := cmd.Process.Signal(syscall.Signal(0)); err != nil {
		return nil, fmt.Errorf("mock receiver process died immediately after starting - likely port already in use")
	}

	return cmd, nil
}

// submitTestCertificate submits a test certificate to the proxy
func submitTestCertificate(proxyAddr string, networkID uint32, height uint64) error {
	ctx, cancel := context.WithTimeout(context.Background(), 5*time.Second)
	defer cancel()

	conn, err := grpc.DialContext(ctx, proxyAddr, grpc.WithTransportCredentials(insecure.NewCredentials()))
	if err != nil {
		return fmt.Errorf("failed to connect: %v", err)
	}
	defer conn.Close()

	client := v1.NewCertificateSubmissionServiceClient(conn)

	// Create simple test certificate
	req := &v1.SubmitCertificateRequest{
		Certificate: &typesv1.Certificate{
			NetworkId:         networkID,
			Height:            height,
			PrevLocalExitRoot: &interopv1.FixedBytes32{Value: make([]byte, 32)},
			NewLocalExitRoot:  &interopv1.FixedBytes32{Value: make([]byte, 32)},
		},
	}

	_, err = client.SubmitCertificate(ctx, req)
	if err != nil {
		return fmt.Errorf("failed to submit certificate: %v", err)
	}

	fmt.Printf("  ✓ Submitted certificate for network %d (height %d)\n", networkID, height)
	return nil
}

// checkSchedulerStatus checks if the scheduler is active
func checkSchedulerStatus(httpAddr string) bool {
	resp, err := http.Get(httpAddr + "/")
	if err != nil {
		return false
	}
	defer resp.Body.Close()

	body := make([]byte, 10000)
	n, _ := resp.Body.Read(body)
	bodyStr := string(body[:n])

	return !strings.Contains(bodyStr, "STOPPED")
}<|MERGE_RESOLUTION|>--- conflicted
+++ resolved
@@ -345,87 +345,6 @@
 
 // startMockReceiver starts a mock aggsender for testing
 func startMockReceiver(port string) (*exec.Cmd, error) {
-<<<<<<< HEAD
-	// Create a simple receiver that logs to file
-	receiverCode := `
-package main
-
-import (
-	"context"
-	"fmt"
-	"log/slog"
-	"log"
-	"net"
-	"os"
-	"time"
-	
-	"google.golang.org/grpc"
-	
-	interopv1 "github.com/gateway-fm/agg-certificate-proxy/pkg/proto/agglayer/interop/types/v1"
-	typesv1 "github.com/gateway-fm/agg-certificate-proxy/pkg/proto/agglayer/node/types/v1"
-	v1 "github.com/gateway-fm/agg-certificate-proxy/pkg/proto/agglayer/node/v1"
-)
-
-type mockServer struct {
-	v1.UnimplementedCertificateSubmissionServiceServer
-	logFile *os.File
-}
-
-func (s *mockServer) SubmitCertificate(ctx context.Context, req *v1.SubmitCertificateRequest) (*v1.SubmitCertificateResponse, error) {
-	timestamp := time.Now().Format("2006-01-02 15:04:05")
-	networkID := uint32(0)
-	if req.Certificate != nil {
-		networkID = req.Certificate.NetworkId
-	}
-	
-	logMsg := fmt.Sprintf("[%%s] RECEIVED CERTIFICATE for network %%d\n", timestamp, networkID)
-	s.logFile.WriteString(logMsg)
-	s.logFile.Sync()
-	slog.Info(logMsg)
-	
-	// Return a mock response
-	return &v1.SubmitCertificateResponse{
-		CertificateId: &typesv1.CertificateId{
-			Value: &interopv1.FixedBytes32{Value: []byte{1, 2, 3, 4}},
-		},
-	}, nil
-}
-
-func main() {
-	// Clear the log file at startup
-	os.WriteFile("mock-receiver.log", []byte{}, 0644)
-	
-	logFile, err := os.OpenFile("mock-receiver.log", os.O_CREATE|os.O_WRONLY|os.O_APPEND, 0644)
-	if err != nil {
-		log.Fatal("Failed to open log file: ", err)
-	}
-	defer logFile.Close()
-	
-	lis, err := net.Listen("tcp", "127.0.0.1:%s")
-	if err != nil {
-		log.Fatal("Failed to listen: ", err)
-	}
-	
-	s := grpc.NewServer()
-	v1.RegisterCertificateSubmissionServiceServer(s, &mockServer{logFile: logFile})
-	
-	slog.Info("mock receiver started")
-	if err := s.Serve(lis); err != nil {
-		log.Fatal("Failed to serve: ", err)
-	}
-}
-`
-	// Write receiver code to temp file
-	tmpFile := "mock_receiver_temp.go"
-	receiverCode = fmt.Sprintf(receiverCode, port)
-	os.WriteFile(tmpFile, []byte(receiverCode), 0644)
-
-	// Build and run
-	buildCmd := exec.Command("go", "build", "-o", "mock_receiver", tmpFile)
-	buildOut, err := buildCmd.CombinedOutput()
-	if err != nil {
-		return nil, fmt.Errorf("failed to build mock receiver: %v\nOutput: %s", err, string(buildOut))
-=======
 	// Build the receiver if it doesn't exist
 	receiverBinary := "./receiver/receiver"
 	if _, err := os.Stat(receiverBinary); os.IsNotExist(err) {
@@ -434,7 +353,6 @@
 		if err != nil {
 			return nil, fmt.Errorf("failed to build mock receiver: %v\nOutput: %s", err, string(buildOut))
 		}
->>>>>>> 838da2a6
 	}
 
 	// Run the receiver with specified port
